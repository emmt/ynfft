--- conflicted
+++ resolved
@@ -49,11 +49,7 @@
 RELEASE_FILES = AUTHORS LICENSE Makefile NEWS README TODO \
 	$(PKG_I) nfft-tests.i yor_nfft.c m3d_nfft.c
 RELEASE_NAME = ynfft-$(RELEASE_VERSION).tar.bz2
-<<<<<<< HEAD
 RELEASE_VERSION = 1.0.1
-=======
-RELEASE_VERSION = 1.0.2
->>>>>>> e64acb2f
 
 # -------------------------------- standard targets and rules (in Makepkg)
 
