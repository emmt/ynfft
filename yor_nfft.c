--- conflicted
+++ resolved
@@ -1293,22 +1293,14 @@
   m3d_op_sub_t *s0, *s1;
   double pixelsize;
   long m, mp, nx, ny, nw;
-<<<<<<< HEAD
-  long j, k, k0, i0, i1;
-=======
   long j, k, k0, k1, i0, i1;
->>>>>>> 446067a3
   long dim;
   int monochromatic;
   int iarg = argc;
   double cutoff, min_dim, ovr_fact;
   unsigned int nfft_flags;
   unsigned int fftw_flags;
-<<<<<<< HEAD
-printf("begin\n");
-=======
-
->>>>>>> 446067a3
+
   /* Set up defaults. */
   INITIALIZE;
   cutoff = default_cutoff;
@@ -1351,10 +1343,7 @@
     }
   }
 
-<<<<<<< HEAD
-  printf("arg parsed\n");
-=======
->>>>>>> 446067a3
+
   /* Compute oversampled dimension. */
   min_dim = ovr_fact*MAX(nx, ny);
   dim = best_fft_length((long)min_dim);
@@ -1378,43 +1367,26 @@
   op->k0 = NEW(long, m);
   op->i0 = NEW(long, m);
   op->i1 = NEW(long, m);
-<<<<<<< HEAD
-printf("object created\n");
-=======
-
->>>>>>> 446067a3
+
   /* Initialize the wavelengths of the sub-planes. */
   for (k = 0; k < nw; ++k) {
     op->sub[k].w = wlist[k];
   }
-
+  
   /* Build interpolator. */
-<<<<<<< HEAD
-  k0 = nw/2;
-  for (j = 0; j < m; ++j) {
-    k0 = hunt(wlist, nw, w[j], k0);
-    if (k0 >= 0) {
-      s0 = op->sub + k0;
-=======
   k1 = -1;
   for (j = 0; j < m; ++j) {
     k1 = hunt(wlist, nw, w[j], k1);
     k0 = k1 - 1;
     if (k0 >= 0) {
       s0 = &op->sub[k0];
->>>>>>> 446067a3
       i0 = s0->n++;
     } else {
       s0 = NULL;
       i0 = -1;
     }
-<<<<<<< HEAD
-    if (k0 + 1 < nw) {
-      s1 = op->sub + (k0 + 1);
-=======
     if (k1 < nw) {
       s1 = &op->sub[k1];
->>>>>>> 446067a3
       i1 = s1->n++;
     } else {
       s1 = NULL;
@@ -1433,10 +1405,7 @@
     op->c0[j] = c0;
   }
 
-<<<<<<< HEAD
-printf("interpolator built\n");
-=======
->>>>>>> 446067a3
+
   /* Create the NFFT operators. */
   for (k = 0; k < nw; ++k) {
     sub = &op->sub[k];
@@ -1446,16 +1415,9 @@
     }
     sub->n = 0;
   }
-<<<<<<< HEAD
-
-printf("sub u allocated\n");
+
   for (j = 0; j < m; ++j) {
     k0 = op->k0[j];
-    printf("j= %ld,k0 = %ld, n = %ld\n", j,k0,op->sub[k0].n);
-=======
-  for (j = 0; j < m; ++j) {
-    k0 = op->k0[j];
->>>>>>> 446067a3
     if (k0 >= 0) {
       i0 = add_freq(&op->sub[k0], u[j], v[j]);
     } else {
@@ -1466,20 +1428,13 @@
     } else {
       i1 = -1;
     }
-<<<<<<< HEAD
-
-    printf("i0 = %ld, i1 = %ld\n", i0,i1);
+
     op->i0[j] = i0;
     op->i1[j] = i1;
   }
   
-printf("add freq\n");
-
-=======
-    op->i0[j] = i0;
-    op->i1[j] = i1;
-  }
->>>>>>> 446067a3
+
+
   for (k = 0; k < nw; ++k) {
     sub = &op->sub[k];
     if (sub->n > 0) {
@@ -1494,11 +1449,9 @@
       SAFE_FREE(tmp_v);
     }
   }
-<<<<<<< HEAD
-
-printf("u v realocated\n");
-=======
->>>>>>> 446067a3
+
+
+
   for (k = 0; k < nw; ++k) {
     sub = &op->sub[k];
     if (sub->n < 0) {
@@ -1521,23 +1474,13 @@
 static long add_freq(m3d_op_sub_t *sub, double u, double v)
 {
   long j, n = sub->n;
-<<<<<<< HEAD
-
-      printf("in add freq\n", j);
-  for (j = 0; j < n; ++j) {
-    if (sub->u[j] == u && sub->v[j] == v) {
-      printf("j = %ld\n", j);
-      return j;
-    }
-  }
-  printf("j = %ld,  n = %ld\n", j,n);
-=======
+
   for (j = 0; j < n; ++j) {
     if (sub->u[j] == u && sub->v[j] == v) {
       return j;
     }
   }
->>>>>>> 446067a3
+
   sub->u[j] = u;
   sub->v[j] = v;
   ++sub->n;
@@ -1558,51 +1501,9 @@
        x[h-1] >= xp > x[h], as x is ascending or descending
      The value 0 or n will be returned if xp lies outside the interval.
    */
-<<<<<<< HEAD
-  int ascend= x[n-1]>x[0];
-  long jl, ju;
-
-  if (ip<1 || ip>n-1) {
-    /* caller has declined to make an initial guess, so fall back to
-       garden variety bisection method */
-    if ((xp>=x[n-1]) == ascend) return n;
-    if ((xp<x[0]) == ascend) return 0;
-    jl= 0;
-    ju= n-1;
-
-  } else {
-    /* search from initial guess ip in ever increasing steps to bracket xp */
-    int inc= 1;
-    jl= ip;
-    if ((xp>=x[ip]) == ascend) { /* search toward larger index values */
-      if (ip==n-1) return n;
-      jl= ip;
-      ju= ip+inc;
-      while ((xp>=x[ju]) == ascend) {
-        jl= ju;
-        inc+= inc;
-        ju+= inc;
-        if (ju>=n) {
-          if ((xp>=x[n-1]) == ascend) return n;
-          ju= n;
-          break;
-        }
-      }
-    } else {                     /* search toward smaller index values */
-      if (ip==0) return 0;
-      ju= ip;
-      jl= ip-inc;
-      while ((xp<x[jl]) == ascend) {
-        ju= jl;
-        inc+= inc;
-        jl-= inc;
-        if (jl<0) {
-          if ((xp<x[0]) == ascend) return 0;
-          jl= 0;
-=======
   long jl, ju;
   int ascend = (x[n-1] > x[0]);
-
+  
   if (ip < 1 || ip > n - 1) {
     /* Caller has declined to make an initial guess, so fall back to garden
        variety bisection method. */
@@ -1641,29 +1542,21 @@
         if (jl < 0) {
           if ((xp < x[0]) == ascend) return 0;
           jl = 0;
->>>>>>> 446067a3
           break;
         }
       }
     }
   }
-
-<<<<<<< HEAD
-  /* have x[jl]<=xp<x[ju] for ascend, x[jl]>=xp>x[ju] for !ascend */
-  while (ju-jl > 1) {
-    ip= (jl+ju)>>1;
-    if ((xp>=x[ip]) == ascend) jl= ip;
-    else ju= ip;
-=======
+  
+  
   /* Have x[jl] <= xp < x[ju] for ascend; otherwise,
      have x[jl] >= xp > x[ju]. */
   while (ju - jl > 1) {
     ip = (jl + ju) >> 1;
     if ((xp >= x[ip]) == ascend) jl = ip;
     else ju = ip;
->>>>>>> 446067a3
-  }
-
+  }
+  
   return ju;
 }
 
@@ -1679,10 +1572,6 @@
   return ptr;
 }
 
-<<<<<<< HEAD
-
-=======
->>>>>>> 446067a3
 /*
  * Local Variables:
  * mode: C
